#
# File:   capa/capa_problem.py
#
# Nomenclature:
#
# A capa Problem is a collection of text and capa Response questions.
# Each Response may have one or more Input entry fields.
# The capa problem may include a solution.
#
'''
Main module which shows problems (of "capa" type).

This is used by capa_module.
'''

from __future__ import division

from datetime import datetime
import json
import logging
import math
import numpy
import os
import random
import re
import scipy
import struct
import sys

from lxml import etree
from xml.sax.saxutils import unescape

import chem
import chem.chemcalc
import calc
from correctmap import CorrectMap
import eia
import inputtypes
from util import contextualize_text, convert_files_to_filenames
import xqueue_interface

# to be replaced with auto-registering
import responsetypes

# dict of tagname, Response Class -- this should come from auto-registering
response_tag_dict = dict([(x.response_tag, x) for x in responsetypes.__all__])

# Different ways students can input code
entry_types = ['textline',
               'schematic',
               'textbox',
               'imageinput',
               'optioninput',
               'choicegroup',
               'radiogroup',
               'checkboxgroup',
               'filesubmission',
               'javascriptinput',
<<<<<<< HEAD
               'crystallography',]
=======
               'chemicalequationinput']
>>>>>>> e89a1ba7

# extra things displayed after "show answers" is pressed
solution_types = ['solution']

# these get captured as student responses
response_properties = ["codeparam", "responseparam", "answer"]

# special problem tags which should be turned into innocuous HTML
html_transforms = {'problem': {'tag': 'div'},
                   "text": {'tag': 'span'},
                   "math": {'tag': 'span'},
                   }

global_context = {'random': random,
                  'numpy': numpy,
                  'math': math,
                  'scipy': scipy,
                  'calc': calc,
                  'eia': eia,
                  'chemcalc': chem.chemcalc}

# These should be removed from HTML output, including all subelements
html_problem_semantics = ["codeparam", "responseparam", "answer", "script", "hintgroup"]

log = logging.getLogger('mitx.' + __name__)

#-----------------------------------------------------------------------------
# main class for this module


class LoncapaProblem(object):
    '''
    Main class for capa Problems.
    '''

    def __init__(self, problem_text, id, state=None, seed=None, system=None):
        '''
        Initializes capa Problem.

        Arguments:

         - problem_text (string): xml defining the problem
         - id           (string): identifier for this problem; often a filename (no spaces)
         - state        (dict): student state
         - seed         (int): random number generator seed (int)
         - system       (ModuleSystem): ModuleSystem instance which provides OS,
                                        rendering, and user context

        '''

        ## Initialize class variables from state
        self.do_reset()
        self.problem_id = id
        self.system = system
        self.seed = seed

        if state:
            if 'seed' in state:
                self.seed = state['seed']
            if 'student_answers' in state:
                self.student_answers = state['student_answers']
            if 'correct_map' in state:
                self.correct_map.set_dict(state['correct_map'])
            if 'done' in state:
                self.done = state['done']

        # TODO: Does this deplete the Linux entropy pool? Is this fast enough?
        if not self.seed:
            self.seed = struct.unpack('i', os.urandom(4))[0]

        # Convert startouttext and endouttext to proper <text></text>
        problem_text = re.sub("startouttext\s*/", "text", problem_text)
        problem_text = re.sub("endouttext\s*/", "/text", problem_text)
        self.problem_text = problem_text

        # parse problem XML file into an element tree
        self.tree = etree.XML(problem_text)

        # handle any <include file="foo"> tags
        self._process_includes()

        # construct script processor context (eg for customresponse problems)
        self.context = self._extract_context(self.tree, seed=self.seed)

        # Pre-parse the XML tree: modifies it to add ID's and perform some in-place
        # transformations.  This also creates the dict (self.responders) of Response
        # instances for each question in the problem. The dict has keys = xml subtree of
        # Response, values = Response instance
        self._preprocess_problem(self.tree)

        if not self.student_answers:  # True when student_answers is an empty dict
            self.set_initial_display()

    def do_reset(self):
        '''
        Reset internal state to unfinished, with no answers
        '''
        self.student_answers = dict()
        self.correct_map = CorrectMap()
        self.done = False

    def set_initial_display(self):
        """
        Set the student's answers to the responders' initial displays, if specified.
        """
        initial_answers = dict()
        for responder in self.responders.values():
            if hasattr(responder, 'get_initial_display'):
                initial_answers.update(responder.get_initial_display())

        self.student_answers = initial_answers

    def __unicode__(self):
        return u"LoncapaProblem ({0})".format(self.problem_id)

    def get_state(self):
        '''
        Stored per-user session data neeeded to:
            1) Recreate the problem
            2) Populate any student answers.
        '''

        return {'seed': self.seed,
                'student_answers': self.student_answers,
                'correct_map': self.correct_map.get_dict(),
                'done': self.done}

    def get_max_score(self):
        '''
        Return the maximum score for this problem.
        '''
        maxscore = 0
        for response, responder in self.responders.iteritems():
            maxscore += responder.get_max_score()
        return maxscore

    def get_score(self):
        """
        Compute score for this problem.  The score is the number of points awarded.
        Returns a dictionary {'score': integer, from 0 to get_max_score(),
                              'total': get_max_score()}.
        """
        correct = 0
        for key in self.correct_map:
            try:
                correct += self.correct_map.get_npoints(key)
            except Exception:
                log.error('key=%s, correct_map = %s' % (key, self.correct_map))
                raise

        if (not self.student_answers) or len(self.student_answers) == 0:
            return {'score': 0,
                    'total': self.get_max_score()}
        else:
            return {'score': correct,
                    'total': self.get_max_score()}

    def update_score(self, score_msg, queuekey):
        '''
        Deliver grading response (e.g. from async code checking) to
            the specific ResponseType that requested grading

        Returns an updated CorrectMap
        '''
        cmap = CorrectMap()
        cmap.update(self.correct_map)
        for responder in self.responders.values():
            if hasattr(responder, 'update_score'):
                # Each LoncapaResponse will update its specific entries in cmap
                #   cmap is passed by reference
                responder.update_score(score_msg, cmap, queuekey)
        self.correct_map.set_dict(cmap.get_dict())
        return cmap

    def is_queued(self):
        '''
        Returns True if any part of the problem has been submitted to an external queue
        (e.g. for grading.)
        '''
        return any(self.correct_map.is_queued(answer_id) for answer_id in self.correct_map)


    def get_recentmost_queuetime(self):
        '''
        Returns a DateTime object that represents the timestamp of the most recent
        queueing request, or None if not queued
        '''
        if not self.is_queued():
            return None

        # Get a list of timestamps of all queueing requests, then convert it to a DateTime object
        queuetime_strs = [self.correct_map.get_queuetime_str(answer_id)
                          for answer_id in self.correct_map
                          if self.correct_map.is_queued(answer_id)]
        queuetimes = [datetime.strptime(qt_str, xqueue_interface.dateformat)
                      for qt_str in queuetime_strs]

        return max(queuetimes)


    def grade_answers(self, answers):
        '''
        Grade student responses.  Called by capa_module.check_problem.
        answers is a dict of all the entries from request.POST, but with the first part
        of each key removed (the string before the first "_").

        Thus, for example, input_ID123 -> ID123, and input_fromjs_ID123 -> fromjs_ID123

        Calls the Response for each question in this problem, to do the actual grading.
        '''

        # if answers include File objects, convert them to filenames.
        self.student_answers = convert_files_to_filenames(answers)

        # old CorrectMap
        oldcmap = self.correct_map

        # start new with empty CorrectMap
        newcmap = CorrectMap()
        # log.debug('Responders: %s' % self.responders)
        # Call each responsetype instance to do actual grading
        for responder in self.responders.values():
            # File objects are passed only if responsetype explicitly allows for file
            # submissions
            if 'filesubmission' in responder.allowed_inputfields:
                results = responder.evaluate_answers(answers, oldcmap)
            else:
                results = responder.evaluate_answers(convert_files_to_filenames(answers), oldcmap)
            newcmap.update(results)
        self.correct_map = newcmap
        # log.debug('%s: in grade_answers, answers=%s, cmap=%s' % (self,answers,newcmap))
        return newcmap

    def get_question_answers(self):
        """
        Returns a dict of answer_ids to answer values. If we cannot generate
        an answer (this sometimes happens in customresponses), that answer_id is
        not included. Called by "show answers" button JSON request
        (see capa_module)
        """
        # dict of (id, correct_answer)
        answer_map = dict()
        for response in self.responders.keys():
            results = self.responder_answers[response]
            answer_map.update(results)

        # include solutions from <solution>...</solution> stanzas
        for entry in self.tree.xpath("//" + "|//".join(solution_types)):
            answer = etree.tostring(entry)
            if answer:
                answer_map[entry.get('id')] = contextualize_text(answer, self.context)

        log.debug('answer_map = %s' % answer_map)
        return answer_map

    def get_answer_ids(self):
        """
        Return the IDs of all the responses -- these are the keys used for
        the dicts returned by grade_answers and get_question_answers. (Though
        get_question_answers may only return a subset of these.
        """
        answer_ids = []
        for response in self.responders.keys():
            results = self.responder_answers[response]
            answer_ids.append(results.keys())
        return answer_ids

    def get_html(self):
        '''
        Main method called externally to get the HTML to be rendered for this capa Problem.
        '''
        return contextualize_text(etree.tostring(self._extract_html(self.tree)), self.context)

    # ======= Private Methods Below ========

    def _process_includes(self):
        '''
        Handle any <include file="foo"> tags by reading in the specified file and inserting it
        into our XML tree.  Fail gracefully if debugging.
        '''
        includes = self.tree.findall('.//include')
        for inc in includes:
            file = inc.get('file')
            if file is not None:
                try:
                    # open using ModuleSystem OSFS filestore
                    ifp = self.system.filestore.open(file)
                except Exception as err:
                    log.warning('Error %s in problem xml include: %s' % (
                            err, etree.tostring(inc, pretty_print=True)))
                    log.warning('Cannot find file %s in %s' % (
                            file, self.system.filestore))
                    # if debugging, don't fail - just log error
                    # TODO (vshnayder): need real error handling, display to users
                    if not self.system.get('DEBUG'):
                        raise
                    else:
                        continue
                try:
                    # read in and convert to XML
                    incxml = etree.XML(ifp.read())
                except Exception as err:
                    log.warning('Error %s in problem xml include: %s' % (
                            err, etree.tostring(inc, pretty_print=True)))
                    log.warning('Cannot parse XML in %s' % (file))
                    # if debugging, don't fail - just log error
                    # TODO (vshnayder): same as above
                    if not self.system.get('DEBUG'):
                        raise
                    else:
                        continue

                # insert new XML into tree in place of inlcude
                parent = inc.getparent()
                parent.insert(parent.index(inc), incxml)
                parent.remove(inc)
                log.debug('Included %s into %s' % (file, self.problem_id))

    def _extract_system_path(self, script):
        """
        Extracts and normalizes additional paths for code execution.
        For now, there's a default path of data/course/code; this may be removed
        at some point.

        script : ?? (TODO)
        """

        DEFAULT_PATH = ['code']

        # Separate paths by :, like the system path.
        raw_path = script.get('system_path', '').split(":") + DEFAULT_PATH

        # find additional comma-separated modules search path
        path = []

        for dir in raw_path:

            if not dir:
                continue

            # path is an absolute path or a path relative to the data dir
            dir = os.path.join(self.system.filestore.root_path, dir)
            abs_dir = os.path.normpath(dir)
            path.append(abs_dir)

        return path

    def _extract_context(self, tree, seed=struct.unpack('i', os.urandom(4))[0]):  # private
        '''
        Extract content of <script>...</script> from the problem.xml file, and exec it in the
        context of this problem.  Provides ability to randomize problems, and also set
        variables for problem answer checking.

        Problem XML goes to Python execution context. Runs everything in script tags.
        '''
        random.seed(self.seed)
        # save global context in here also
        context = {'global_context': global_context}

        # initialize context to have stuff in global_context
        context.update(global_context)

        # put globals there also
        context['__builtins__'] = globals()['__builtins__']

        # pass instance of LoncapaProblem in
        context['the_lcp'] = self
        context['script_code'] = ''

        self._execute_scripts(tree.findall('.//script'), context)

        return context

    def _execute_scripts(self, scripts, context):
        '''
        Executes scripts in the given context.
        '''
        original_path = sys.path

        for script in scripts:
            sys.path = original_path + self._extract_system_path(script)

            stype = script.get('type')

            if stype:
                if 'javascript' in stype:
                    continue    # skip javascript
                if 'perl' in stype:
                    continue        # skip perl
            # TODO: evaluate only python
            code = script.text
            XMLESC = {"&apos;": "'", "&quot;": '"'}
            code = unescape(code, XMLESC)
            # store code source in context
            context['script_code'] += code
            try:
                # use "context" for global context; thus defs in code are global within code
                exec code in context, context
            except Exception as err:
                log.exception("Error while execing script code: " + code)
                msg = "Error while executing script code: %s" % str(err).replace('<','&lt;')
                raise responsetypes.LoncapaProblemError(msg)
            finally:
                sys.path = original_path

    def _extract_html(self, problemtree):  # private
        '''
        Main (private) function which converts Problem XML tree to HTML.
        Calls itself recursively.

        Returns Element tree of XHTML representation of problemtree.
        Calls render_html of Response instances to render responses into XHTML.

        Used by get_html.
        '''
        if (problemtree.tag == 'script' and problemtree.get('type')
            and 'javascript' in problemtree.get('type')):
            # leave javascript intact.
            return problemtree

        if problemtree.tag in html_problem_semantics:
            return

        problemid = problemtree.get('id')    # my ID

        if problemtree.tag in inputtypes.registered_input_tags():
            # If this is an inputtype subtree, let it render itself.
            status = "unsubmitted"
            msg = ''
            hint = ''
            hintmode = None
            if problemid in self.correct_map:
                pid = problemtree.get('id')
                status = self.correct_map.get_correctness(pid)
                msg = self.correct_map.get_msg(pid)
                hint = self.correct_map.get_hint(pid)
                hintmode = self.correct_map.get_hintmode(pid)

            value = ""
            if self.student_answers and problemid in self.student_answers:
                value = self.student_answers[problemid]

            # do the rendering

            state = {'value': value,
                   'status': status,
                   'id': problemtree.get('id'),
                   'feedback': {'message': msg,
                                'hint': hint,
                                'hintmode': hintmode,}}

            input_type_cls = inputtypes.get_class_for_tag(problemtree.tag)
            the_input = input_type_cls(self.system, problemtree, state)
            return the_input.get_html()

        # let each Response render itself
        if problemtree in self.responders:
            return self.responders[problemtree].render_html(self._extract_html)

        tree = etree.Element(problemtree.tag)
        for item in problemtree:
            # render child recursively
            item_xhtml = self._extract_html(item)
            if item_xhtml is not None:
                    tree.append(item_xhtml)

        if tree.tag in html_transforms:
            tree.tag = html_transforms[problemtree.tag]['tag']
        else:
            # copy attributes over if not innocufying
            for (key, value) in problemtree.items():
                tree.set(key, value)

        tree.text = problemtree.text
        tree.tail = problemtree.tail

        return tree

    def _preprocess_problem(self, tree):  # private
        '''
        Assign IDs to all the responses
        Assign sub-IDs to all entries (textline, schematic, etc.)
        Annoted correctness and value
        In-place transformation

        Also create capa Response instances for each responsetype and save as self.responders

        Obtain all responder answers and save as self.responder_answers dict (key = response)
        '''
        response_id = 1
        self.responders = {}
        for response in tree.xpath('//' + "|//".join(response_tag_dict)):
            response_id_str = self.problem_id + "_" + str(response_id)
            # create and save ID for this response
            response.set('id', response_id_str)
            response_id += 1

            answer_id = 1
            inputfields = tree.xpath("|".join(['//' + response.tag + '[@id=$id]//' + x
                                               for x in (entry_types + solution_types)]),
                                    id=response_id_str)

            # assign one answer_id for each entry_type or solution_type
            for entry in inputfields:
                entry.attrib['response_id'] = str(response_id)
                entry.attrib['answer_id'] = str(answer_id)
                entry.attrib['id'] = "%s_%i_%i" % (self.problem_id, response_id, answer_id)
                answer_id = answer_id + 1

            # instantiate capa Response
            responder = response_tag_dict[response.tag](response, inputfields,
                                                        self.context, self.system)
            # save in list in self
            self.responders[response] = responder

        # get responder answers (do this only once, since there may be a performance cost,
        # eg with externalresponse)
        self.responder_answers = {}
        for response in self.responders.keys():
            try:
                self.responder_answers[response] = self.responders[response].get_answers()
            except:
                log.debug('responder %s failed to properly return get_answers()',
                          self.responders[response])  # FIXME
                raise

        # <solution>...</solution> may not be associated with any specific response; give
        # IDs for those separately
        # TODO: We should make the namespaces consistent and unique (e.g. %s_problem_%i).
        solution_id = 1
        for solution in tree.findall('.//solution'):
            solution.attrib['id'] = "%s_solution_%i" % (self.problem_id, solution_id)
            solution_id += 1<|MERGE_RESOLUTION|>--- conflicted
+++ resolved
@@ -56,11 +56,8 @@
                'checkboxgroup',
                'filesubmission',
                'javascriptinput',
-<<<<<<< HEAD
-               'crystallography',]
-=======
-               'chemicalequationinput']
->>>>>>> e89a1ba7
+               'crystallography',
+               'chemicalequationinput',]
 
 # extra things displayed after "show answers" is pressed
 solution_types = ['solution']
